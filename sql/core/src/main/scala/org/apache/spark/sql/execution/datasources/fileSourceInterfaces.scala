/*
 * Licensed to the Apache Software Foundation (ASF) under one or more
 * contributor license agreements.  See the NOTICE file distributed with
 * this work for additional information regarding copyright ownership.
 * The ASF licenses this file to You under the Apache License, Version 2.0
 * (the "License"); you may not use this file except in compliance with
 * the License.  You may obtain a copy of the License at
 *
 *    http://www.apache.org/licenses/LICENSE-2.0
 *
 * Unless required by applicable law or agreed to in writing, software
 * distributed under the License is distributed on an "AS IS" BASIS,
 * WITHOUT WARRANTIES OR CONDITIONS OF ANY KIND, either express or implied.
 * See the License for the specific language governing permissions and
 * limitations under the License.
 */

package org.apache.spark.sql.execution.datasources

import org.apache.hadoop.conf.Configuration
import org.apache.hadoop.fs._
import org.apache.hadoop.io.compress.{CompressionCodecFactory, SplittableCompressionCodec}
import org.apache.hadoop.mapreduce.{Job, TaskAttemptContext}

import org.apache.spark.annotation.Experimental
import org.apache.spark.sql._
import org.apache.spark.sql.catalyst.{CatalystTypeConverters, InternalRow}
import org.apache.spark.sql.catalyst.catalog.BucketSpec
import org.apache.spark.sql.catalyst.expressions._
import org.apache.spark.sql.catalyst.expressions.codegen.GenerateUnsafeProjection
import org.apache.spark.sql.execution.FileRelation
import org.apache.spark.sql.sources.{BaseRelation, DataSourceRegister, Filter}
import org.apache.spark.sql.types.StructType

/**
 * ::Experimental::
 * A factory that produces [[OutputWriter]]s.  A new [[OutputWriterFactory]] is created on driver
 * side for each write job issued when writing to a [[HadoopFsRelation]], and then gets serialized
 * to executor side to create actual [[OutputWriter]]s on the fly.
 *
 * @since 1.4.0
 */
@Experimental
abstract class OutputWriterFactory extends Serializable {
  /**
   * When writing to a [[HadoopFsRelation]], this method gets called by each task on executor side
   * to instantiate new [[OutputWriter]]s.
   *
   * @param path Path of the file to which this [[OutputWriter]] is supposed to write.  Note that
   *        this may not point to the final output file.  For example, `FileOutputFormat` writes to
   *        temporary directories and then merge written files back to the final destination.  In
   *        this case, `path` points to a temporary output file under the temporary directory.
   * @param dataSchema Schema of the rows to be written. Partition columns are not included in the
   *        schema if the relation being written is partitioned.
   * @param context The Hadoop MapReduce task context.
   * @since 1.4.0
   */
  def newInstance(
      path: String,
      bucketId: Option[Int], // TODO: This doesn't belong here...
      dataSchema: StructType,
      context: TaskAttemptContext): OutputWriter

  /**
   * Returns a new instance of [[OutputWriter]] that will write data to the given path.
   * This method gets called by each task on executor to write [[InternalRow]]s to
   * format-specific files. Compared to the other `newInstance()`, this is a newer API that
   * passes only the path that the writer must write to. The writer must write to the exact path
   * and not modify it (do not add subdirectories, extensions, etc.). All other
   * file-format-specific information needed to create the writer must be passed
   * through the [[OutputWriterFactory]] implementation.
   * @since 2.0.0
   */
  def newWriter(path: String): OutputWriter = {
    throw new UnsupportedOperationException("newInstance with just path not supported")
  }
}

/**
 * ::Experimental::
 * [[OutputWriter]] is used together with [[HadoopFsRelation]] for persisting rows to the
 * underlying file system.  Subclasses of [[OutputWriter]] must provide a zero-argument constructor.
 * An [[OutputWriter]] instance is created and initialized when a new output file is opened on
 * executor side.  This instance is used to persist rows to this single output file.
 *
 * @since 1.4.0
 */
@Experimental
abstract class OutputWriter {
  /**
   * Persists a single row.  Invoked on the executor side.  When writing to dynamically partitioned
   * tables, dynamic partition columns are not included in rows to be written.
   *
   * @since 1.4.0
   */
  def write(row: Row): Unit

  /**
   * Closes the [[OutputWriter]]. Invoked on the executor side after all rows are persisted, before
   * the task output is committed.
   *
   * @since 1.4.0
   */
  def close(): Unit

  private var converter: InternalRow => Row = _

  protected[sql] def initConverter(dataSchema: StructType) = {
    converter =
      CatalystTypeConverters.createToScalaConverter(dataSchema).asInstanceOf[InternalRow => Row]
  }

  protected[sql] def writeInternal(row: InternalRow): Unit = {
    write(converter(row))
  }
}

/**
 * Acts as a container for all of the metadata required to read from a datasource. All discovery,
 * resolution and merging logic for schemas and partitions has been removed.
 *
 * @param location A [[FileCatalog]] that can enumerate the locations of all the files that comprise
 *                 this relation.
 * @param partitionSchema The schema of the columns (if any) that are used to partition the relation
 * @param dataSchema The schema of any remaining columns.  Note that if any partition columns are
 *                   present in the actual data files as well, they are preserved.
 * @param bucketSpec Describes the bucketing (hash-partitioning of the files by some column values).
 * @param fileFormat A file format that can be used to read and write the data in files.
 * @param options Configuration used when reading / writing data.
 */
case class HadoopFsRelation(
    location: BasicFileCatalog,
    partitionSchema: StructType,
    dataSchema: StructType,
    bucketSpec: Option[BucketSpec],
    fileFormat: FileFormat,
    options: Map[String, String])(val sparkSession: SparkSession)
  extends BaseRelation with FileRelation {

  override def sqlContext: SQLContext = sparkSession.sqlContext

  val schema: StructType = {
    val dataSchemaColumnNames = dataSchema.map(_.name.toLowerCase).toSet
    StructType(dataSchema ++ partitionSchema.filterNot { column =>
      dataSchemaColumnNames.contains(column.name.toLowerCase)
    })
  }

  def partitionSchemaOption: Option[StructType] =
    if (partitionSchema.isEmpty) None else Some(partitionSchema)

  override def toString: String = {
    fileFormat match {
      case source: DataSourceRegister => source.shortName()
      case _ => "HadoopFiles"
    }
  }

  override def sizeInBytes: Long = location.sizeInBytes

  override def inputFiles: Array[String] = location.inputFiles
}

/**
 * Used to read and write data stored in files to/from the [[InternalRow]] format.
 */
trait FileFormat {
  /**
   * When possible, this method should return the schema of the given `files`.  When the format
   * does not support inference, or no valid files are given should return None.  In these cases
   * Spark will require that user specify the schema manually.
   */
  def inferSchema(
      sparkSession: SparkSession,
      options: Map[String, String],
      files: Seq[FileStatus]): Option[StructType]

  /**
   * Prepares a write job and returns an [[OutputWriterFactory]].  Client side job preparation can
   * be put here.  For example, user defined output committer can be configured here
   * by setting the output committer class in the conf of spark.sql.sources.outputCommitterClass.
   */
  def prepareWrite(
      sparkSession: SparkSession,
      job: Job,
      options: Map[String, String],
      dataSchema: StructType): OutputWriterFactory

  /**
   * Returns a [[OutputWriterFactory]] for generating output writers that can write data.
   * This method is current used only by FileStreamSinkWriter to generate output writers that
   * does not use output committers to write data. The OutputWriter generated by the returned
   * [[OutputWriterFactory]] must implement the method `newWriter(path)`..
   */
  def buildWriter(
      sqlContext: SQLContext,
      dataSchema: StructType,
      options: Map[String, String]): OutputWriterFactory = {
    // TODO: Remove this default implementation when the other formats have been ported
    throw new UnsupportedOperationException(s"buildWriter is not supported for $this")
  }

  /**
   * Returns whether this format support returning columnar batch or not.
   *
   * TODO: we should just have different traits for the different formats.
   */
  def supportBatch(sparkSession: SparkSession, dataSchema: StructType): Boolean = {
    false
  }

  /**
   * Returns whether a file with `path` could be splitted or not.
   */
  def isSplitable(
      sparkSession: SparkSession,
      options: Map[String, String],
      path: Path): Boolean = {
    false
  }

  /**
   * Returns a function that can be used to read a single file in as an Iterator of InternalRow.
   *
   * @param dataSchema The global data schema. It can be either specified by the user, or
   *                   reconciled/merged from all underlying data files. If any partition columns
   *                   are contained in the files, they are preserved in this schema.
   * @param partitionSchema The schema of the partition column row that will be present in each
   *                        PartitionedFile. These columns should be appended to the rows that
   *                        are produced by the iterator.
   * @param requiredSchema The schema of the data that should be output for each row.  This may be a
   *                       subset of the columns that are present in the file if column pruning has
   *                       occurred.
   * @param filters A set of filters than can optionally be used to reduce the number of rows output
   * @param options A set of string -> string configuration options.
   * @return
   */
  def buildReader(
      sparkSession: SparkSession,
      dataSchema: StructType,
      partitionSchema: StructType,
      requiredSchema: StructType,
      filters: Seq[Filter],
      options: Map[String, String],
      hadoopConf: Configuration): PartitionedFile => Iterator[InternalRow] = {
    // TODO: Remove this default implementation when the other formats have been ported
    // Until then we guard in [[FileSourceStrategy]] to only call this method on supported formats.
    throw new UnsupportedOperationException(s"buildReader is not supported for $this")
  }

  /**
   * Exactly the same as [[buildReader]] except that the reader function returned by this method
   * appends partition values to [[InternalRow]]s produced by the reader function [[buildReader]]
   * returns.
   */
  def buildReaderWithPartitionValues(
      sparkSession: SparkSession,
      dataSchema: StructType,
      partitionSchema: StructType,
      requiredSchema: StructType,
      filters: Seq[Filter],
      options: Map[String, String],
      hadoopConf: Configuration): PartitionedFile => Iterator[InternalRow] = {
    val dataReader = buildReader(
      sparkSession, dataSchema, partitionSchema, requiredSchema, filters, options, hadoopConf)

    new (PartitionedFile => Iterator[InternalRow]) with Serializable {
      private val fullSchema = requiredSchema.toAttributes ++ partitionSchema.toAttributes

      private val joinedRow = new JoinedRow()

      // Using lazy val to avoid serialization
      private lazy val appendPartitionColumns =
        GenerateUnsafeProjection.generate(fullSchema, fullSchema)

      override def apply(file: PartitionedFile): Iterator[InternalRow] = {
        // Using local val to avoid per-row lazy val check (pre-mature optimization?...)
        val converter = appendPartitionColumns

        // Note that we have to apply the converter even though `file.partitionValues` is empty.
        // This is because the converter is also responsible for converting safe `InternalRow`s into
        // `UnsafeRow`s.
        dataReader(file).map { dataRow =>
          converter(joinedRow(dataRow, file.partitionValues))
        }
      }
    }
  }

}

/**
 * The base class file format that is based on text file.
 */
abstract class TextBasedFileFormat extends FileFormat {
  private var codecFactory: CompressionCodecFactory = null
  override def isSplitable(
      sparkSession: SparkSession,
      options: Map[String, String],
      path: Path): Boolean = {
    if (codecFactory == null) {
      codecFactory = new CompressionCodecFactory(
        sparkSession.sessionState.newHadoopConfWithOptions(options))
    }
    val codec = codecFactory.getCodec(path)
    codec == null || codec.isInstanceOf[SplittableCompressionCodec]
  }
}

/**
 * A collection of data files from a partitioned relation, along with the partition values in the
 * form of an [[InternalRow]].
 */
case class Partition(values: InternalRow, files: Seq[FileStatus])

/**
 * An interface for objects capable of enumerating the root paths of a relation as well as the
 * partitions of a relation subject to some pruning expressions.
 */
trait BasicFileCatalog {

  /**
   * Returns the list of root input paths from which the catalog will get files. There may be a
   * single root path from which partitions are discovered, or individual partitions may be
   * specified by each path.
   */
  def rootPaths: Seq[Path]

  /**
   * Returns all valid files grouped into partitions when the data is partitioned. If the data is
   * unpartitioned, this will return a single partition with no partition values.
   *
   * @param filters The filters used to prune which partitions are returned.  These filters must
   *                only refer to partition columns and this method will only return files
   *                where these predicates are guaranteed to evaluate to `true`.  Thus, these
   *                filters will not need to be evaluated again on the returned data.
   */
  def listFiles(filters: Seq[Expression]): Seq[Partition]

  /** Returns the list of files that will be read when scanning this relation. */
  def inputFiles: Array[String]
<<<<<<< HEAD

  /** Refresh any cached file listings */
  def refresh(): Unit

  /** Sum of table file sizes, in bytes */
  def sizeInBytes: Long
}

/**
 * A [[BasicFileCatalog]] which can enumerate all of the files comprising a relation and, from
 * those, infer the relation's partition specification.
 */
// TODO: Consider a more descriptive, appropriate name which suggests this is a file catalog for
// which it is safe to list all of its files?
trait FileCatalog extends BasicFileCatalog {

  /** Returns the specification of the partitions inferred from the data. */
  def partitionSpec(): PartitionSpec

  /** Returns all the valid files. */
  def allFiles(): Seq[FileStatus]

  /** Returns the list of files that will be read when scanning this relation. */
  override def inputFiles: Array[String] =
    allFiles().map(_.getPath.toUri.toString).toArray

  override def sizeInBytes: Long = allFiles().map(_.getLen).sum
}
=======

  /** Refresh any cached file listings */
  def refresh(): Unit
>>>>>>> 765f93ce

  /** Sum of table file sizes, in bytes */
  def sizeInBytes: Long
}

/**
 * A [[BasicFileCatalog]] which can enumerate all of the files comprising a relation and, from
 * those, infer the relation's partition specification.
 */
// TODO: Consider a more descriptive, appropriate name which suggests this is a file catalog for
// which it is safe to list all of its files?
trait FileCatalog extends BasicFileCatalog {

  /** Returns the specification of the partitions inferred from the data. */
  def partitionSpec(): PartitionSpec

  /** Returns all the valid files. */
  def allFiles(): Seq[FileStatus]

  /** Returns the list of files that will be read when scanning this relation. */
  override def inputFiles: Array[String] =
    allFiles().map(_.getPath.toUri.toString).toArray

  override def sizeInBytes: Long = allFiles().map(_.getLen).sum
}<|MERGE_RESOLUTION|>--- conflicted
+++ resolved
@@ -339,7 +339,6 @@
 
   /** Returns the list of files that will be read when scanning this relation. */
   def inputFiles: Array[String]
-<<<<<<< HEAD
 
   /** Refresh any cached file listings */
   def refresh(): Unit
@@ -367,34 +366,4 @@
     allFiles().map(_.getPath.toUri.toString).toArray
 
   override def sizeInBytes: Long = allFiles().map(_.getLen).sum
-}
-=======
-
-  /** Refresh any cached file listings */
-  def refresh(): Unit
->>>>>>> 765f93ce
-
-  /** Sum of table file sizes, in bytes */
-  def sizeInBytes: Long
-}
-
-/**
- * A [[BasicFileCatalog]] which can enumerate all of the files comprising a relation and, from
- * those, infer the relation's partition specification.
- */
-// TODO: Consider a more descriptive, appropriate name which suggests this is a file catalog for
-// which it is safe to list all of its files?
-trait FileCatalog extends BasicFileCatalog {
-
-  /** Returns the specification of the partitions inferred from the data. */
-  def partitionSpec(): PartitionSpec
-
-  /** Returns all the valid files. */
-  def allFiles(): Seq[FileStatus]
-
-  /** Returns the list of files that will be read when scanning this relation. */
-  override def inputFiles: Array[String] =
-    allFiles().map(_.getPath.toUri.toString).toArray
-
-  override def sizeInBytes: Long = allFiles().map(_.getLen).sum
 }