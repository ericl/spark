/*
 * Licensed to the Apache Software Foundation (ASF) under one or more
 * contributor license agreements.  See the NOTICE file distributed with
 * this work for additional information regarding copyright ownership.
 * The ASF licenses this file to You under the Apache License, Version 2.0
 * (the "License"); you may not use this file except in compliance with
 * the License.  You may obtain a copy of the License at
 *
 *    http://www.apache.org/licenses/LICENSE-2.0
 *
 * Unless required by applicable law or agreed to in writing, software
 * distributed under the License is distributed on an "AS IS" BASIS,
 * WITHOUT WARRANTIES OR CONDITIONS OF ANY KIND, either express or implied.
 * See the License for the specific language governing permissions and
 * limitations under the License.
 */

package org.apache.spark.sql.execution

import scala.collection.JavaConverters._

import org.antlr.v4.runtime.{ParserRuleContext, Token}
import org.antlr.v4.runtime.tree.TerminalNode
import org.apache.hadoop.fs.Path

import org.apache.spark.sql.{AnalysisException, SaveMode}
import org.apache.spark.sql.catalyst.{FunctionIdentifier, TableIdentifier}
import org.apache.spark.sql.catalyst.catalog._
import org.apache.spark.sql.catalyst.parser._
import org.apache.spark.sql.catalyst.parser.SqlBaseParser._
import org.apache.spark.sql.catalyst.plans.logical.{LogicalPlan, OneRowRelation, ScriptInputOutputSchema}
import org.apache.spark.sql.execution.command._
import org.apache.spark.sql.execution.datasources.{CreateTable, _}
import org.apache.spark.sql.internal.{HiveSerDe, SQLConf, VariableSubstitution}
import org.apache.spark.sql.types.{StructField, StructType}

/**
 * Concrete parser for Spark SQL statements.
 */
class SparkSqlParser(conf: SQLConf) extends AbstractSqlParser {
  val astBuilder = new SparkSqlAstBuilder(conf)

  private val substitutor = new VariableSubstitution(conf)

  protected override def parse[T](command: String)(toResult: SqlBaseParser => T): T = {
    super.parse(substitutor.substitute(command))(toResult)
  }
}

/**
 * Builder that converts an ANTLR ParseTree into a LogicalPlan/Expression/TableIdentifier.
 */
class SparkSqlAstBuilder(conf: SQLConf) extends AstBuilder {
  import org.apache.spark.sql.catalyst.parser.ParserUtils._

  /**
   * Create a [[SetCommand]] logical plan.
   *
   * Note that we assume that everything after the SET keyword is assumed to be a part of the
   * key-value pair. The split between key and value is made by searching for the first `=`
   * character in the raw string.
   */
  override def visitSetConfiguration(ctx: SetConfigurationContext): LogicalPlan = withOrigin(ctx) {
    // Construct the command.
    val raw = remainder(ctx.SET.getSymbol)
    val keyValueSeparatorIndex = raw.indexOf('=')
    if (keyValueSeparatorIndex >= 0) {
      val key = raw.substring(0, keyValueSeparatorIndex).trim
      val value = raw.substring(keyValueSeparatorIndex + 1).trim
      SetCommand(Some(key -> Option(value)))
    } else if (raw.nonEmpty) {
      SetCommand(Some(raw.trim -> None))
    } else {
      SetCommand(None)
    }
  }

  /**
   * Create a [[ResetCommand]] logical plan.
   * Example SQL :
   * {{{
   *   RESET;
   * }}}
   */
  override def visitResetConfiguration(
      ctx: ResetConfigurationContext): LogicalPlan = withOrigin(ctx) {
    ResetCommand
  }

  /**
   * Create an [[AnalyzeTableCommand]] command or an [[AnalyzeColumnCommand]] command.
   * Example SQL for analyzing table :
   * {{{
   *   ANALYZE TABLE table COMPUTE STATISTICS [NOSCAN];
   * }}}
   * Example SQL for analyzing columns :
   * {{{
   *   ANALYZE TABLE table COMPUTE STATISTICS FOR COLUMNS column1, column2;
   * }}}
   */
  override def visitAnalyze(ctx: AnalyzeContext): LogicalPlan = withOrigin(ctx) {
    if (ctx.partitionSpec != null) {
      logWarning(s"Partition specification is ignored: ${ctx.partitionSpec.getText}")
    }
    if (ctx.identifier != null) {
      if (ctx.identifier.getText.toLowerCase != "noscan") {
        throw new ParseException(s"Expected `NOSCAN` instead of `${ctx.identifier.getText}`", ctx)
      }
      AnalyzeTableCommand(visitTableIdentifier(ctx.tableIdentifier))
    } else if (ctx.identifierSeq() == null) {
      AnalyzeTableCommand(visitTableIdentifier(ctx.tableIdentifier), noscan = false)
    } else {
      AnalyzeColumnCommand(
        visitTableIdentifier(ctx.tableIdentifier),
        visitIdentifierSeq(ctx.identifierSeq()))
    }
  }

  /**
   * Create a [[SetDatabaseCommand]] logical plan.
   */
  override def visitUse(ctx: UseContext): LogicalPlan = withOrigin(ctx) {
    SetDatabaseCommand(ctx.db.getText)
  }

  /**
   * Create a [[ShowTablesCommand]] logical plan.
   * Example SQL :
   * {{{
   *   SHOW TABLES [(IN|FROM) database_name] [[LIKE] 'identifier_with_wildcards'];
   * }}}
   */
  override def visitShowTables(ctx: ShowTablesContext): LogicalPlan = withOrigin(ctx) {
    ShowTablesCommand(
      Option(ctx.db).map(_.getText),
      Option(ctx.pattern).map(string),
      isExtended = false)
  }

  /**
   * Create a [[ShowTablesCommand]] logical plan.
   * Example SQL :
   * {{{
   *   SHOW TABLE EXTENDED [(IN|FROM) database_name] LIKE 'identifier_with_wildcards'
   *   [PARTITION(partition_spec)];
   * }}}
   */
  override def visitShowTable(ctx: ShowTableContext): LogicalPlan = withOrigin(ctx) {
    if (ctx.partitionSpec != null) {
      operationNotAllowed("SHOW TABLE EXTENDED ... PARTITION", ctx)
    }

    ShowTablesCommand(
      Option(ctx.db).map(_.getText),
      Option(ctx.pattern).map(string),
      isExtended = true)
  }

  /**
   * Create a [[ShowDatabasesCommand]] logical plan.
   * Example SQL:
   * {{{
   *   SHOW (DATABASES|SCHEMAS) [LIKE 'identifier_with_wildcards'];
   * }}}
   */
  override def visitShowDatabases(ctx: ShowDatabasesContext): LogicalPlan = withOrigin(ctx) {
    ShowDatabasesCommand(Option(ctx.pattern).map(string))
  }

  /**
   * A command for users to list the properties for a table. If propertyKey is specified, the value
   * for the propertyKey is returned. If propertyKey is not specified, all the keys and their
   * corresponding values are returned.
   * The syntax of using this command in SQL is:
   * {{{
   *   SHOW TBLPROPERTIES table_name[('propertyKey')];
   * }}}
   */
  override def visitShowTblProperties(
      ctx: ShowTblPropertiesContext): LogicalPlan = withOrigin(ctx) {
    ShowTablePropertiesCommand(
      visitTableIdentifier(ctx.tableIdentifier),
      Option(ctx.key).map(visitTablePropertyKey))
  }

  /**
   * A command for users to list the column names for a table.
   * This function creates a [[ShowColumnsCommand]] logical plan.
   *
   * The syntax of using this command in SQL is:
   * {{{
   *   SHOW COLUMNS (FROM | IN) table_identifier [(FROM | IN) database];
   * }}}
   */
  override def visitShowColumns(ctx: ShowColumnsContext): LogicalPlan = withOrigin(ctx) {
    ShowColumnsCommand(Option(ctx.db).map(_.getText), visitTableIdentifier(ctx.tableIdentifier))
  }

  /**
   * A command for users to list the partition names of a table. If partition spec is specified,
   * partitions that match the spec are returned. Otherwise an empty result set is returned.
   *
   * This function creates a [[ShowPartitionsCommand]] logical plan
   *
   * The syntax of using this command in SQL is:
   * {{{
   *   SHOW PARTITIONS table_identifier [partition_spec];
   * }}}
   */
  override def visitShowPartitions(ctx: ShowPartitionsContext): LogicalPlan = withOrigin(ctx) {
    val table = visitTableIdentifier(ctx.tableIdentifier)
    val partitionKeys = Option(ctx.partitionSpec).map(visitNonOptionalPartitionSpec)
    ShowPartitionsCommand(table, partitionKeys)
  }

  /**
   * Creates a [[ShowCreateTableCommand]]
   */
  override def visitShowCreateTable(ctx: ShowCreateTableContext): LogicalPlan = withOrigin(ctx) {
    val table = visitTableIdentifier(ctx.tableIdentifier())
    ShowCreateTableCommand(table)
  }

  /**
   * Create a [[RefreshTable]] logical plan.
   */
  override def visitRefreshTable(ctx: RefreshTableContext): LogicalPlan = withOrigin(ctx) {
    RefreshTable(visitTableIdentifier(ctx.tableIdentifier))
  }

  /**
   * Create a [[RefreshTable]] logical plan.
   */
  override def visitRefreshResource(ctx: RefreshResourceContext): LogicalPlan = withOrigin(ctx) {
    val resourcePath = remainder(ctx.REFRESH.getSymbol).trim
    RefreshResource(resourcePath)
  }

  /**
   * Create a [[CacheTableCommand]] logical plan.
   */
  override def visitCacheTable(ctx: CacheTableContext): LogicalPlan = withOrigin(ctx) {
    val query = Option(ctx.query).map(plan)
    val tableIdent = visitTableIdentifier(ctx.tableIdentifier)
    if (query.isDefined && tableIdent.database.isDefined) {
      val database = tableIdent.database.get
      throw new ParseException(s"It is not allowed to add database prefix `$database` to " +
        s"the table name in CACHE TABLE AS SELECT", ctx)
    }
    CacheTableCommand(tableIdent, query, ctx.LAZY != null)
  }

  /**
   * Create an [[UncacheTableCommand]] logical plan.
   */
  override def visitUncacheTable(ctx: UncacheTableContext): LogicalPlan = withOrigin(ctx) {
    UncacheTableCommand(visitTableIdentifier(ctx.tableIdentifier), ctx.EXISTS != null)
  }

  /**
   * Create a [[ClearCacheCommand]] logical plan.
   */
  override def visitClearCache(ctx: ClearCacheContext): LogicalPlan = withOrigin(ctx) {
    ClearCacheCommand
  }

  /**
   * Create an [[ExplainCommand]] logical plan.
   * The syntax of using this command in SQL is:
   * {{{
   *   EXPLAIN (EXTENDED | CODEGEN) SELECT * FROM ...
   * }}}
   */
  override def visitExplain(ctx: ExplainContext): LogicalPlan = withOrigin(ctx) {
    if (ctx.FORMATTED != null) {
      operationNotAllowed("EXPLAIN FORMATTED", ctx)
    }
    if (ctx.LOGICAL != null) {
      operationNotAllowed("EXPLAIN LOGICAL", ctx)
    }

    val statement = plan(ctx.statement)
    if (statement == null) {
      null  // This is enough since ParseException will raise later.
    } else if (isExplainableStatement(statement)) {
      ExplainCommand(statement, extended = ctx.EXTENDED != null, codegen = ctx.CODEGEN != null)
    } else {
      ExplainCommand(OneRowRelation)
    }
  }

  /**
   * Determine if a plan should be explained at all.
   */
  protected def isExplainableStatement(plan: LogicalPlan): Boolean = plan match {
    case _: DescribeTableCommand => false
    case _ => true
  }

  /**
   * Create a [[DescribeTableCommand]] logical plan.
   */
  override def visitDescribeTable(ctx: DescribeTableContext): LogicalPlan = withOrigin(ctx) {
    // Describe column are not supported yet. Return null and let the parser decide
    // what to do with this (create an exception or pass it on to a different system).
    if (ctx.describeColName != null) {
      null
    } else {
      val partitionSpec = if (ctx.partitionSpec != null) {
        // According to the syntax, visitPartitionSpec returns `Map[String, Option[String]]`.
        visitPartitionSpec(ctx.partitionSpec).map {
          case (key, Some(value)) => key -> value
          case (key, _) =>
            throw new ParseException(s"PARTITION specification is incomplete: `$key`", ctx)
        }
      } else {
        Map.empty[String, String]
      }
      DescribeTableCommand(
        visitTableIdentifier(ctx.tableIdentifier),
        partitionSpec,
        ctx.EXTENDED != null,
        ctx.FORMATTED != null)
    }
  }

  /**
   * Type to keep track of a table header: (identifier, isTemporary, ifNotExists, isExternal).
   */
  type TableHeader = (TableIdentifier, Boolean, Boolean, Boolean)

  /**
   * Validate a create table statement and return the [[TableIdentifier]].
   */
  override def visitCreateTableHeader(
      ctx: CreateTableHeaderContext): TableHeader = withOrigin(ctx) {
    val temporary = ctx.TEMPORARY != null
    val ifNotExists = ctx.EXISTS != null
    if (temporary && ifNotExists) {
      operationNotAllowed("CREATE TEMPORARY TABLE ... IF NOT EXISTS", ctx)
    }
    (visitTableIdentifier(ctx.tableIdentifier), temporary, ifNotExists, ctx.EXTERNAL != null)
  }

  /**
   * Create a data source table, returning a [[CreateTable]] logical plan.
   *
   * Expected format:
   * {{{
   *   CREATE [EXTERNAL] TABLE [IF NOT EXISTS] [db_name.]table_name
   *   USING table_provider
   *   [OPTIONS table_property_list]
   *   [PARTITIONED BY (col_name, col_name, ...)]
   *   [CLUSTERED BY (col_name, col_name, ...)
   *    [SORTED BY (col_name [ASC|DESC], ...)]
   *    INTO num_buckets BUCKETS
   *   ]
   *   [AS select_statement];
   * }}}
   */
  override def visitCreateTableUsing(ctx: CreateTableUsingContext): LogicalPlan = withOrigin(ctx) {
    val (table, temp, ifNotExists, external) = visitCreateTableHeader(ctx.createTableHeader)
    if (external) {
      operationNotAllowed("CREATE EXTERNAL TABLE ... USING", ctx)
    }
    val options = Option(ctx.tablePropertyList).map(visitPropertyKeyValues).getOrElse(Map.empty)
    val provider = ctx.tableProvider.qualifiedName.getText
    if (provider.toLowerCase == DDLUtils.HIVE_PROVIDER) {
      throw new AnalysisException("Cannot create hive serde table with CREATE TABLE USING")
    }
    val schema = Option(ctx.colTypeList()).map(createSchema)
    val partitionColumnNames =
      Option(ctx.partitionColumnNames)
        .map(visitIdentifierList(_).toArray)
        .getOrElse(Array.empty[String])
    val bucketSpec = Option(ctx.bucketSpec()).map(visitBucketSpec)

    // TODO: this may be wrong for non file-based data source like JDBC, which should be external
    // even there is no `path` in options. We should consider allow the EXTERNAL keyword.
    val storage = DataSource.buildStorageFormatFromOptions(options)
    val tableType = if (storage.locationUri.isDefined) {
      CatalogTableType.EXTERNAL
    } else {
      CatalogTableType.MANAGED
    }

    val tableDesc = CatalogTable(
      identifier = table,
      tableType = tableType,
      storage = storage,
      schema = schema.getOrElse(new StructType),
      provider = Some(provider),
      partitionColumnNames = partitionColumnNames,
      bucketSpec = bucketSpec
    )

    // Determine the storage mode.
    val mode = if (ifNotExists) SaveMode.Ignore else SaveMode.ErrorIfExists

    if (ctx.query != null) {
      // Get the backing query.
      val query = plan(ctx.query)

      if (temp) {
        operationNotAllowed("CREATE TEMPORARY TABLE ... USING ... AS query", ctx)
      }

      // Don't allow explicit specification of schema for CTAS
      if (schema.nonEmpty) {
        operationNotAllowed(
          "Schema may not be specified in a Create Table As Select (CTAS) statement",
          ctx)
      }
      CreateTable(tableDesc, mode, Some(query))
    } else {
      if (temp) {
        if (ifNotExists) {
          operationNotAllowed("CREATE TEMPORARY TABLE IF NOT EXISTS", ctx)
        }

        logWarning(s"CREATE TEMPORARY TABLE ... USING ... is deprecated, please use " +
          "CREATE TEMPORARY VIEW ... USING ... instead")
        CreateTempViewUsing(table, schema, replace = true, global = false, provider, options)
      } else {
        CreateTable(tableDesc, mode, None)
      }
    }
  }

  /**
   * Creates a [[CreateTempViewUsing]] logical plan.
   */
  override def visitCreateTempViewUsing(
      ctx: CreateTempViewUsingContext): LogicalPlan = withOrigin(ctx) {
    CreateTempViewUsing(
      tableIdent = visitTableIdentifier(ctx.tableIdentifier()),
      userSpecifiedSchema = Option(ctx.colTypeList()).map(createSchema),
      replace = ctx.REPLACE != null,
      global = ctx.GLOBAL != null,
      provider = ctx.tableProvider.qualifiedName.getText,
      options = Option(ctx.tablePropertyList).map(visitPropertyKeyValues).getOrElse(Map.empty))
  }

  /**
   * Create a [[LoadDataCommand]] command.
   *
   * For example:
   * {{{
   *   LOAD DATA [LOCAL] INPATH 'filepath' [OVERWRITE] INTO TABLE tablename
   *   [PARTITION (partcol1=val1, partcol2=val2 ...)]
   * }}}
   */
  override def visitLoadData(ctx: LoadDataContext): LogicalPlan = withOrigin(ctx) {
    LoadDataCommand(
      table = visitTableIdentifier(ctx.tableIdentifier),
      path = string(ctx.path),
      isLocal = ctx.LOCAL != null,
      isOverwrite = ctx.OVERWRITE != null,
      partition = Option(ctx.partitionSpec).map(visitNonOptionalPartitionSpec)
    )
  }

  /**
   * Create a [[TruncateTableCommand]] command.
   *
   * For example:
   * {{{
   *   TRUNCATE TABLE tablename [PARTITION (partcol1=val1, partcol2=val2 ...)]
   * }}}
   */
  override def visitTruncateTable(ctx: TruncateTableContext): LogicalPlan = withOrigin(ctx) {
    TruncateTableCommand(
      visitTableIdentifier(ctx.tableIdentifier),
      Option(ctx.partitionSpec).map(visitNonOptionalPartitionSpec))
  }

  /**
   * Create a [[AlterTableRecoverPartitionsCommand]] command.
   *
   * For example:
   * {{{
   *   MSCK REPAIR TABLE tablename
   * }}}
   */
  override def visitRepairTable(ctx: RepairTableContext): LogicalPlan = withOrigin(ctx) {
    AlterTableRecoverPartitionsCommand(
      visitTableIdentifier(ctx.tableIdentifier),
      "MSCK REPAIR TABLE")
  }

  /**
   * Convert a table property list into a key-value map.
   * This should be called through [[visitPropertyKeyValues]] or [[visitPropertyKeys]].
   */
  override def visitTablePropertyList(
      ctx: TablePropertyListContext): Map[String, String] = withOrigin(ctx) {
    val properties = ctx.tableProperty.asScala.map { property =>
      val key = visitTablePropertyKey(property.key)
      val value = visitTablePropertyValue(property.value)
      key -> value
    }
    // Check for duplicate property names.
    checkDuplicateKeys(properties, ctx)
    properties.toMap
  }

  /**
   * Parse a key-value map from a [[TablePropertyListContext]], assuming all values are specified.
   */
  private def visitPropertyKeyValues(ctx: TablePropertyListContext): Map[String, String] = {
    val props = visitTablePropertyList(ctx)
    val badKeys = props.collect { case (key, null) => key }
    if (badKeys.nonEmpty) {
      operationNotAllowed(
        s"Values must be specified for key(s): ${badKeys.mkString("[", ",", "]")}", ctx)
    }
    props
  }

  /**
   * Parse a list of keys from a [[TablePropertyListContext]], assuming no values are specified.
   */
  private def visitPropertyKeys(ctx: TablePropertyListContext): Seq[String] = {
    val props = visitTablePropertyList(ctx)
    val badKeys = props.filter { case (_, v) => v != null }.keys
    if (badKeys.nonEmpty) {
      operationNotAllowed(
        s"Values should not be specified for key(s): ${badKeys.mkString("[", ",", "]")}", ctx)
    }
    props.keys.toSeq
  }

  /**
   * A table property key can either be String or a collection of dot separated elements. This
   * function extracts the property key based on whether its a string literal or a table property
   * identifier.
   */
  override def visitTablePropertyKey(key: TablePropertyKeyContext): String = {
    if (key.STRING != null) {
      string(key.STRING)
    } else {
      key.getText
    }
  }

  /**
   * A table property value can be String, Integer, Boolean or Decimal. This function extracts
   * the property value based on whether its a string, integer, boolean or decimal literal.
   */
  override def visitTablePropertyValue(value: TablePropertyValueContext): String = {
    if (value == null) {
      null
    } else if (value.STRING != null) {
      string(value.STRING)
    } else if (value.booleanValue != null) {
      value.getText.toLowerCase
    } else {
      value.getText
    }
  }

  /**
   * Create a [[CreateDatabaseCommand]] command.
   *
   * For example:
   * {{{
   *   CREATE DATABASE [IF NOT EXISTS] database_name [COMMENT database_comment]
   *    [LOCATION path] [WITH DBPROPERTIES (key1=val1, key2=val2, ...)]
   * }}}
   */
  override def visitCreateDatabase(ctx: CreateDatabaseContext): LogicalPlan = withOrigin(ctx) {
    CreateDatabaseCommand(
      ctx.identifier.getText,
      ctx.EXISTS != null,
      Option(ctx.locationSpec).map(visitLocationSpec),
      Option(ctx.comment).map(string),
      Option(ctx.tablePropertyList).map(visitPropertyKeyValues).getOrElse(Map.empty))
  }

  /**
   * Create an [[AlterDatabasePropertiesCommand]] command.
   *
   * For example:
   * {{{
   *   ALTER (DATABASE|SCHEMA) database SET DBPROPERTIES (property_name=property_value, ...);
   * }}}
   */
  override def visitSetDatabaseProperties(
      ctx: SetDatabasePropertiesContext): LogicalPlan = withOrigin(ctx) {
    AlterDatabasePropertiesCommand(
      ctx.identifier.getText,
      visitPropertyKeyValues(ctx.tablePropertyList))
  }

  /**
   * Create a [[DropDatabaseCommand]] command.
   *
   * For example:
   * {{{
   *   DROP (DATABASE|SCHEMA) [IF EXISTS] database [RESTRICT|CASCADE];
   * }}}
   */
  override def visitDropDatabase(ctx: DropDatabaseContext): LogicalPlan = withOrigin(ctx) {
    DropDatabaseCommand(ctx.identifier.getText, ctx.EXISTS != null, ctx.CASCADE != null)
  }

  /**
   * Create a [[DescribeDatabaseCommand]] command.
   *
   * For example:
   * {{{
   *   DESCRIBE DATABASE [EXTENDED] database;
   * }}}
   */
  override def visitDescribeDatabase(ctx: DescribeDatabaseContext): LogicalPlan = withOrigin(ctx) {
    DescribeDatabaseCommand(ctx.identifier.getText, ctx.EXTENDED != null)
  }

  /**
   * Create a plan for a DESCRIBE FUNCTION command.
   */
  override def visitDescribeFunction(ctx: DescribeFunctionContext): LogicalPlan = withOrigin(ctx) {
    import ctx._
    val functionName =
      if (describeFuncName.STRING() != null) {
        FunctionIdentifier(string(describeFuncName.STRING()), database = None)
      } else if (describeFuncName.qualifiedName() != null) {
        visitFunctionName(describeFuncName.qualifiedName)
      } else {
        FunctionIdentifier(describeFuncName.getText, database = None)
      }
    DescribeFunctionCommand(functionName, EXTENDED != null)
  }

  /**
   * Create a plan for a SHOW FUNCTIONS command.
   */
  override def visitShowFunctions(ctx: ShowFunctionsContext): LogicalPlan = withOrigin(ctx) {
    import ctx._
    val (user, system) = Option(ctx.identifier).map(_.getText.toLowerCase) match {
      case None | Some("all") => (true, true)
      case Some("system") => (false, true)
      case Some("user") => (true, false)
      case Some(x) => throw new ParseException(s"SHOW $x FUNCTIONS not supported", ctx)
    }

    val (db, pat) = if (qualifiedName != null) {
      val name = visitFunctionName(qualifiedName)
      (name.database, Some(name.funcName))
    } else if (pattern != null) {
      (None, Some(string(pattern)))
    } else {
      (None, None)
    }

    ShowFunctionsCommand(db, pat, user, system)
  }

  /**
   * Create a [[CreateFunctionCommand]] command.
   *
   * For example:
   * {{{
   *   CREATE [TEMPORARY] FUNCTION [db_name.]function_name AS class_name
   *    [USING JAR|FILE|ARCHIVE 'file_uri' [, JAR|FILE|ARCHIVE 'file_uri']];
   * }}}
   */
  override def visitCreateFunction(ctx: CreateFunctionContext): LogicalPlan = withOrigin(ctx) {
    val resources = ctx.resource.asScala.map { resource =>
      val resourceType = resource.identifier.getText.toLowerCase
      resourceType match {
        case "jar" | "file" | "archive" =>
          FunctionResource(FunctionResourceType.fromString(resourceType), string(resource.STRING))
        case other =>
          operationNotAllowed(s"CREATE FUNCTION with resource type '$resourceType'", ctx)
      }
    }

    // Extract database, name & alias.
    val functionIdentifier = visitFunctionName(ctx.qualifiedName)
    CreateFunctionCommand(
      functionIdentifier.database,
      functionIdentifier.funcName,
      string(ctx.className),
      resources,
      ctx.TEMPORARY != null)
  }

  /**
   * Create a [[DropFunctionCommand]] command.
   *
   * For example:
   * {{{
   *   DROP [TEMPORARY] FUNCTION [IF EXISTS] function;
   * }}}
   */
  override def visitDropFunction(ctx: DropFunctionContext): LogicalPlan = withOrigin(ctx) {
    val functionIdentifier = visitFunctionName(ctx.qualifiedName)
    DropFunctionCommand(
      functionIdentifier.database,
      functionIdentifier.funcName,
      ctx.EXISTS != null,
      ctx.TEMPORARY != null)
  }

  /**
   * Create a [[DropTableCommand]] command.
   */
  override def visitDropTable(ctx: DropTableContext): LogicalPlan = withOrigin(ctx) {
    DropTableCommand(
      visitTableIdentifier(ctx.tableIdentifier),
      ctx.EXISTS != null,
      ctx.VIEW != null,
      ctx.PURGE != null)
  }

  /**
   * Create a [[AlterTableRenameCommand]] command.
   *
   * For example:
   * {{{
   *   ALTER TABLE table1 RENAME TO table2;
   *   ALTER VIEW view1 RENAME TO view2;
   * }}}
   */
  override def visitRenameTable(ctx: RenameTableContext): LogicalPlan = withOrigin(ctx) {
    AlterTableRenameCommand(
      visitTableIdentifier(ctx.from),
      visitTableIdentifier(ctx.to),
      ctx.VIEW != null)
  }

  /**
   * Create an [[AlterTableSetPropertiesCommand]] command.
   *
   * For example:
   * {{{
   *   ALTER TABLE table SET TBLPROPERTIES ('comment' = new_comment);
   *   ALTER VIEW view SET TBLPROPERTIES ('comment' = new_comment);
   * }}}
   */
  override def visitSetTableProperties(
      ctx: SetTablePropertiesContext): LogicalPlan = withOrigin(ctx) {
    AlterTableSetPropertiesCommand(
      visitTableIdentifier(ctx.tableIdentifier),
      visitPropertyKeyValues(ctx.tablePropertyList),
      ctx.VIEW != null)
  }

  /**
   * Create an [[AlterTableUnsetPropertiesCommand]] command.
   *
   * For example:
   * {{{
   *   ALTER TABLE table UNSET TBLPROPERTIES [IF EXISTS] ('comment', 'key');
   *   ALTER VIEW view UNSET TBLPROPERTIES [IF EXISTS] ('comment', 'key');
   * }}}
   */
  override def visitUnsetTableProperties(
      ctx: UnsetTablePropertiesContext): LogicalPlan = withOrigin(ctx) {
    AlterTableUnsetPropertiesCommand(
      visitTableIdentifier(ctx.tableIdentifier),
      visitPropertyKeys(ctx.tablePropertyList),
      ctx.EXISTS != null,
      ctx.VIEW != null)
  }

  /**
   * Create an [[AlterTableSerDePropertiesCommand]] command.
   *
   * For example:
   * {{{
   *   ALTER TABLE table [PARTITION spec] SET SERDE serde_name [WITH SERDEPROPERTIES props];
   *   ALTER TABLE table [PARTITION spec] SET SERDEPROPERTIES serde_properties;
   * }}}
   */
  override def visitSetTableSerDe(ctx: SetTableSerDeContext): LogicalPlan = withOrigin(ctx) {
    AlterTableSerDePropertiesCommand(
      visitTableIdentifier(ctx.tableIdentifier),
      Option(ctx.STRING).map(string),
      Option(ctx.tablePropertyList).map(visitPropertyKeyValues),
      // TODO a partition spec is allowed to have optional values. This is currently violated.
      Option(ctx.partitionSpec).map(visitNonOptionalPartitionSpec))
  }

  /**
   * Create an [[AlterTableAddPartitionCommand]] command.
   *
   * For example:
   * {{{
   *   ALTER TABLE table ADD [IF NOT EXISTS] PARTITION spec [LOCATION 'loc1']
   *   ALTER VIEW view ADD [IF NOT EXISTS] PARTITION spec
   * }}}
   *
   * ALTER VIEW ... ADD PARTITION ... is not supported because the concept of partitioning
   * is associated with physical tables
   */
  override def visitAddTablePartition(
      ctx: AddTablePartitionContext): LogicalPlan = withOrigin(ctx) {
    if (ctx.VIEW != null) {
      operationNotAllowed("ALTER VIEW ... ADD PARTITION", ctx)
    }
    // Create partition spec to location mapping.
    val specsAndLocs = if (ctx.partitionSpec.isEmpty) {
      ctx.partitionSpecLocation.asScala.map {
        splCtx =>
          val spec = visitNonOptionalPartitionSpec(splCtx.partitionSpec)
          val location = Option(splCtx.locationSpec).map(visitLocationSpec)
          spec -> location
      }
    } else {
      // Alter View: the location clauses are not allowed.
      ctx.partitionSpec.asScala.map(visitNonOptionalPartitionSpec(_) -> None)
    }
    AlterTableAddPartitionCommand(
      visitTableIdentifier(ctx.tableIdentifier),
      specsAndLocs,
      ctx.EXISTS != null)
  }

  /**
   * Create an [[AlterTableRenamePartitionCommand]] command
   *
   * For example:
   * {{{
   *   ALTER TABLE table PARTITION spec1 RENAME TO PARTITION spec2;
   * }}}
   */
  override def visitRenameTablePartition(
      ctx: RenameTablePartitionContext): LogicalPlan = withOrigin(ctx) {
    AlterTableRenamePartitionCommand(
      visitTableIdentifier(ctx.tableIdentifier),
      visitNonOptionalPartitionSpec(ctx.from),
      visitNonOptionalPartitionSpec(ctx.to))
  }

  /**
   * Create an [[AlterTableDropPartitionCommand]] command
   *
   * For example:
   * {{{
   *   ALTER TABLE table DROP [IF EXISTS] PARTITION spec1[, PARTITION spec2, ...] [PURGE];
   *   ALTER VIEW view DROP [IF EXISTS] PARTITION spec1[, PARTITION spec2, ...];
   * }}}
   *
   * ALTER VIEW ... DROP PARTITION ... is not supported because the concept of partitioning
   * is associated with physical tables
   */
  override def visitDropTablePartitions(
      ctx: DropTablePartitionsContext): LogicalPlan = withOrigin(ctx) {
    if (ctx.VIEW != null) {
      operationNotAllowed("ALTER VIEW ... DROP PARTITION", ctx)
    }
    AlterTableDropPartitionCommand(
      visitTableIdentifier(ctx.tableIdentifier),
      ctx.partitionSpec.asScala.map(visitNonOptionalPartitionSpec),
      ifExists = ctx.EXISTS != null,
      purge = ctx.PURGE != null,
      retainData = false)
  }

  /**
   * Create an [[AlterTableRecoverPartitionsCommand]] command
   *
   * For example:
   * {{{
   *   ALTER TABLE table RECOVER PARTITIONS;
   * }}}
   */
  override def visitRecoverPartitions(
      ctx: RecoverPartitionsContext): LogicalPlan = withOrigin(ctx) {
    AlterTableRecoverPartitionsCommand(visitTableIdentifier(ctx.tableIdentifier))
  }

  /**
   * Create an [[AlterTableSetLocationCommand]] command
   *
   * For example:
   * {{{
   *   ALTER TABLE table [PARTITION spec] SET LOCATION "loc";
   * }}}
   */
  override def visitSetTableLocation(ctx: SetTableLocationContext): LogicalPlan = withOrigin(ctx) {
    AlterTableSetLocationCommand(
      visitTableIdentifier(ctx.tableIdentifier),
      Option(ctx.partitionSpec).map(visitNonOptionalPartitionSpec),
      visitLocationSpec(ctx.locationSpec))
  }

  /**
<<<<<<< HEAD
   * Create location path.
=======
   * Create a [[AlterTableChangeColumnCommand]] command.
   *
   * For example:
   * {{{
   *   ALTER TABLE table [PARTITION partition_spec]
   *   CHANGE [COLUMN] column_old_name column_new_name column_dataType [COMMENT column_comment]
   *   [FIRST | AFTER column_name];
   * }}}
   */
  override def visitChangeColumn(ctx: ChangeColumnContext): LogicalPlan = withOrigin(ctx) {
    if (ctx.partitionSpec != null) {
      operationNotAllowed("ALTER TABLE table PARTITION partition_spec CHANGE COLUMN", ctx)
    }

    if (ctx.colPosition != null) {
      operationNotAllowed(
        "ALTER TABLE table [PARTITION partition_spec] CHANGE COLUMN ... FIRST | AFTER otherCol",
        ctx)
    }

    AlterTableChangeColumnCommand(
      tableName = visitTableIdentifier(ctx.tableIdentifier),
      columnName = ctx.identifier.getText,
      newColumn = visitColType(ctx.colType))
  }

  /**
   * Create location string.
>>>>>>> 70d495dc
   */
  override def visitLocationSpec(ctx: LocationSpecContext): Path = withOrigin(ctx) {
    new Path(string(ctx.STRING))
  }

  /**
   * Create a [[BucketSpec]].
   */
  override def visitBucketSpec(ctx: BucketSpecContext): BucketSpec = withOrigin(ctx) {
    BucketSpec(
      ctx.INTEGER_VALUE.getText.toInt,
      visitIdentifierList(ctx.identifierList),
      Option(ctx.orderedIdentifierList)
        .toSeq
        .flatMap(_.orderedIdentifier.asScala)
        .map { orderedIdCtx =>
          Option(orderedIdCtx.ordering).map(_.getText).foreach { dir =>
            if (dir.toLowerCase != "asc") {
              operationNotAllowed(s"Column ordering must be ASC, was '$dir'", ctx)
            }
          }

          orderedIdCtx.identifier.getText
        })
  }

  /**
   * Convert a nested constants list into a sequence of string sequences.
   */
  override def visitNestedConstantList(
      ctx: NestedConstantListContext): Seq[Seq[String]] = withOrigin(ctx) {
    ctx.constantList.asScala.map(visitConstantList)
  }

  /**
   * Convert a constants list into a String sequence.
   */
  override def visitConstantList(ctx: ConstantListContext): Seq[String] = withOrigin(ctx) {
    ctx.constant.asScala.map(visitStringConstant)
  }

  /**
   * Fail an unsupported Hive native command.
   */
  override def visitFailNativeCommand(
    ctx: FailNativeCommandContext): LogicalPlan = withOrigin(ctx) {
    val keywords = if (ctx.unsupportedHiveNativeCommands != null) {
      ctx.unsupportedHiveNativeCommands.children.asScala.collect {
        case n: TerminalNode => n.getText
      }.mkString(" ")
    } else {
      // SET ROLE is the exception to the rule, because we handle this before other SET commands.
      "SET ROLE"
    }
    operationNotAllowed(keywords, ctx)
  }

  /**
   * Create a [[AddFileCommand]], [[AddJarCommand]], [[ListFilesCommand]] or [[ListJarsCommand]]
   * command depending on the requested operation on resources.
   * Expected format:
   * {{{
   *   ADD (FILE[S] <filepath ...> | JAR[S] <jarpath ...>)
   *   LIST (FILE[S] [filepath ...] | JAR[S] [jarpath ...])
   * }}}
   */
  override def visitManageResource(ctx: ManageResourceContext): LogicalPlan = withOrigin(ctx) {
    val mayebePaths = remainder(ctx.identifier).trim
    ctx.op.getType match {
      case SqlBaseParser.ADD =>
        ctx.identifier.getText.toLowerCase match {
          case "file" => AddFileCommand(mayebePaths)
          case "jar" => AddJarCommand(mayebePaths)
          case other => operationNotAllowed(s"ADD with resource type '$other'", ctx)
        }
      case SqlBaseParser.LIST =>
        ctx.identifier.getText.toLowerCase match {
          case "files" | "file" =>
            if (mayebePaths.length > 0) {
              ListFilesCommand(mayebePaths.split("\\s+"))
            } else {
              ListFilesCommand()
            }
          case "jars" | "jar" =>
            if (mayebePaths.length > 0) {
              ListJarsCommand(mayebePaths.split("\\s+"))
            } else {
              ListJarsCommand()
            }
          case other => operationNotAllowed(s"LIST with resource type '$other'", ctx)
        }
      case _ => operationNotAllowed(s"Other types of operation on resources", ctx)
    }
  }

  /**
   * Create a table, returning a [[CreateTable]] logical plan.
   *
   * This is not used to create datasource tables, which is handled through
   * "CREATE TABLE ... USING ...".
   *
   * Note: several features are currently not supported - temporary tables, bucketing,
   * skewed columns and storage handlers (STORED BY).
   *
   * Expected format:
   * {{{
   *   CREATE [EXTERNAL] TABLE [IF NOT EXISTS] [db_name.]table_name
   *   [(col1[:] data_type [COMMENT col_comment], ...)]
   *   [COMMENT table_comment]
   *   [PARTITIONED BY (col2[:] data_type [COMMENT col_comment], ...)]
   *   [ROW FORMAT row_format]
   *   [STORED AS file_format]
   *   [LOCATION path]
   *   [TBLPROPERTIES (property_name=property_value, ...)]
   *   [AS select_statement];
   * }}}
   */
  override def visitCreateTable(ctx: CreateTableContext): LogicalPlan = withOrigin(ctx) {
    val (name, temp, ifNotExists, external) = visitCreateTableHeader(ctx.createTableHeader)
    // TODO: implement temporary tables
    if (temp) {
      throw new ParseException(
        "CREATE TEMPORARY TABLE is not supported yet. " +
          "Please use CREATE TEMPORARY VIEW as an alternative.", ctx)
    }
    if (ctx.skewSpec != null) {
      operationNotAllowed("CREATE TABLE ... SKEWED BY", ctx)
    }
    if (ctx.bucketSpec != null) {
      operationNotAllowed("CREATE TABLE ... CLUSTERED BY", ctx)
    }
    val comment = Option(ctx.STRING).map(string)
    val dataCols = Option(ctx.columns).map(visitColTypeList).getOrElse(Nil)
    val partitionCols = Option(ctx.partitionColumns).map(visitColTypeList).getOrElse(Nil)
    val properties = Option(ctx.tablePropertyList).map(visitPropertyKeyValues).getOrElse(Map.empty)
    val selectQuery = Option(ctx.query).map(plan)

    // Note: Hive requires partition columns to be distinct from the schema, so we need
    // to include the partition columns here explicitly
    val schema = StructType(dataCols ++ partitionCols)

    // Storage format
    val defaultStorage: CatalogStorageFormat = {
      val defaultStorageType = conf.getConfString("hive.default.fileformat", "textfile")
      val defaultHiveSerde = HiveSerDe.sourceToSerDe(defaultStorageType)
      CatalogStorageFormat(
        locationUri = None,
        inputFormat = defaultHiveSerde.flatMap(_.inputFormat)
          .orElse(Some("org.apache.hadoop.mapred.TextInputFormat")),
        outputFormat = defaultHiveSerde.flatMap(_.outputFormat)
          .orElse(Some("org.apache.hadoop.hive.ql.io.HiveIgnoreKeyTextOutputFormat")),
        serde = defaultHiveSerde.flatMap(_.serde),
        compressed = false,
        properties = Map())
    }
    validateRowFormatFileFormat(ctx.rowFormat, ctx.createFileFormat, ctx)
    val fileStorage = Option(ctx.createFileFormat).map(visitCreateFileFormat)
      .getOrElse(CatalogStorageFormat.empty)
    val rowStorage = Option(ctx.rowFormat).map(visitRowFormat)
      .getOrElse(CatalogStorageFormat.empty)
    val location = Option(ctx.locationSpec).map(visitLocationSpec)
    // If we are creating an EXTERNAL table, then the LOCATION field is required
    if (external && location.isEmpty) {
      operationNotAllowed("CREATE EXTERNAL TABLE must be accompanied by LOCATION", ctx)
    }
    val storage = CatalogStorageFormat(
      locationUri = location.map(_.toUri),
      inputFormat = fileStorage.inputFormat.orElse(defaultStorage.inputFormat),
      outputFormat = fileStorage.outputFormat.orElse(defaultStorage.outputFormat),
      serde = rowStorage.serde.orElse(fileStorage.serde).orElse(defaultStorage.serde),
      compressed = false,
      properties = rowStorage.properties ++ fileStorage.properties)
    // If location is defined, we'll assume this is an external table.
    // Otherwise, we may accidentally delete existing data.
    val tableType = if (external || location.isDefined) {
      CatalogTableType.EXTERNAL
    } else {
      CatalogTableType.MANAGED
    }

    // TODO support the sql text - have a proper location for this!
    val tableDesc = CatalogTable(
      identifier = name,
      tableType = tableType,
      storage = storage,
      schema = schema,
      provider = Some(DDLUtils.HIVE_PROVIDER),
      partitionColumnNames = partitionCols.map(_.name),
      properties = properties,
      comment = comment)

    val mode = if (ifNotExists) SaveMode.Ignore else SaveMode.ErrorIfExists

    selectQuery match {
      case Some(q) =>
        // Hive does not allow to use a CTAS statement to create a partitioned table.
        if (tableDesc.partitionColumnNames.nonEmpty) {
          val errorMessage = "A Create Table As Select (CTAS) statement is not allowed to " +
            "create a partitioned table using Hive's file formats. " +
            "Please use the syntax of \"CREATE TABLE tableName USING dataSource " +
            "OPTIONS (...) PARTITIONED BY ...\" to create a partitioned table through a " +
            "CTAS statement."
          operationNotAllowed(errorMessage, ctx)
        }

        // Don't allow explicit specification of schema for CTAS.
        if (schema.nonEmpty) {
          operationNotAllowed(
            "Schema may not be specified in a Create Table As Select (CTAS) statement",
            ctx)
        }

        val hasStorageProperties = (ctx.createFileFormat != null) || (ctx.rowFormat != null)
        if (conf.convertCTAS && !hasStorageProperties) {
          // At here, both rowStorage.serdeProperties and fileStorage.serdeProperties
          // are empty Maps.
          val newTableDesc = tableDesc.copy(
            storage = CatalogStorageFormat.empty.copy(locationUri = location.map(_.toUri)),
            provider = Some(conf.defaultDataSourceName))
          CreateTable(newTableDesc, mode, Some(q))
        } else {
          CreateTable(tableDesc, mode, Some(q))
        }
      case None => CreateTable(tableDesc, mode, None)
    }
  }

  /**
   * Create a [[CreateTableLikeCommand]] command.
   *
   * For example:
   * {{{
   *   CREATE TABLE [IF NOT EXISTS] [db_name.]table_name
   *   LIKE [other_db_name.]existing_table_name
   * }}}
   */
  override def visitCreateTableLike(ctx: CreateTableLikeContext): LogicalPlan = withOrigin(ctx) {
    val targetTable = visitTableIdentifier(ctx.target)
    val sourceTable = visitTableIdentifier(ctx.source)
    CreateTableLikeCommand(targetTable, sourceTable, ctx.EXISTS != null)
  }

  /**
   * Create a [[CatalogStorageFormat]] for creating tables.
   *
   * Format: STORED AS ...
   */
  override def visitCreateFileFormat(
      ctx: CreateFileFormatContext): CatalogStorageFormat = withOrigin(ctx) {
    (ctx.fileFormat, ctx.storageHandler) match {
      // Expected format: INPUTFORMAT input_format OUTPUTFORMAT output_format
      case (c: TableFileFormatContext, null) =>
        visitTableFileFormat(c)
      // Expected format: SEQUENCEFILE | TEXTFILE | RCFILE | ORC | PARQUET | AVRO
      case (c: GenericFileFormatContext, null) =>
        visitGenericFileFormat(c)
      case (null, storageHandler) =>
        operationNotAllowed("STORED BY", ctx)
      case _ =>
        throw new ParseException("Expected either STORED AS or STORED BY, not both", ctx)
    }
  }

  /**
   * Create a [[CatalogStorageFormat]].
   */
  override def visitTableFileFormat(
      ctx: TableFileFormatContext): CatalogStorageFormat = withOrigin(ctx) {
    CatalogStorageFormat.empty.copy(
      inputFormat = Option(string(ctx.inFmt)),
      outputFormat = Option(string(ctx.outFmt)))
  }

  /**
   * Resolve a [[HiveSerDe]] based on the name given and return it as a [[CatalogStorageFormat]].
   */
  override def visitGenericFileFormat(
      ctx: GenericFileFormatContext): CatalogStorageFormat = withOrigin(ctx) {
    val source = ctx.identifier.getText
    HiveSerDe.sourceToSerDe(source) match {
      case Some(s) =>
        CatalogStorageFormat.empty.copy(
          inputFormat = s.inputFormat,
          outputFormat = s.outputFormat,
          serde = s.serde)
      case None =>
        operationNotAllowed(s"STORED AS with file format '$source'", ctx)
    }
  }

  /**
   * Create a [[CatalogStorageFormat]] used for creating tables.
   *
   * Example format:
   * {{{
   *   SERDE serde_name [WITH SERDEPROPERTIES (k1=v1, k2=v2, ...)]
   * }}}
   *
   * OR
   *
   * {{{
   *   DELIMITED [FIELDS TERMINATED BY char [ESCAPED BY char]]
   *   [COLLECTION ITEMS TERMINATED BY char]
   *   [MAP KEYS TERMINATED BY char]
   *   [LINES TERMINATED BY char]
   *   [NULL DEFINED AS char]
   * }}}
   */
  private def visitRowFormat(ctx: RowFormatContext): CatalogStorageFormat = withOrigin(ctx) {
    ctx match {
      case serde: RowFormatSerdeContext => visitRowFormatSerde(serde)
      case delimited: RowFormatDelimitedContext => visitRowFormatDelimited(delimited)
    }
  }

  /**
   * Create SERDE row format name and properties pair.
   */
  override def visitRowFormatSerde(
      ctx: RowFormatSerdeContext): CatalogStorageFormat = withOrigin(ctx) {
    import ctx._
    CatalogStorageFormat.empty.copy(
      serde = Option(string(name)),
      properties = Option(tablePropertyList).map(visitPropertyKeyValues).getOrElse(Map.empty))
  }

  /**
   * Create a delimited row format properties object.
   */
  override def visitRowFormatDelimited(
      ctx: RowFormatDelimitedContext): CatalogStorageFormat = withOrigin(ctx) {
    // Collect the entries if any.
    def entry(key: String, value: Token): Seq[(String, String)] = {
      Option(value).toSeq.map(x => key -> string(x))
    }
    // TODO we need proper support for the NULL format.
    val entries =
      entry("field.delim", ctx.fieldsTerminatedBy) ++
        entry("serialization.format", ctx.fieldsTerminatedBy) ++
        entry("escape.delim", ctx.escapedBy) ++
        // The following typo is inherited from Hive...
        entry("colelction.delim", ctx.collectionItemsTerminatedBy) ++
        entry("mapkey.delim", ctx.keysTerminatedBy) ++
        Option(ctx.linesSeparatedBy).toSeq.map { token =>
          val value = string(token)
          validate(
            value == "\n",
            s"LINES TERMINATED BY only supports newline '\\n' right now: $value",
            ctx)
          "line.delim" -> value
        }
    CatalogStorageFormat.empty.copy(properties = entries.toMap)
  }

  /**
   * Throw a [[ParseException]] if the user specified incompatible SerDes through ROW FORMAT
   * and STORED AS.
   *
   * The following are allowed. Anything else is not:
   *   ROW FORMAT SERDE ... STORED AS [SEQUENCEFILE | RCFILE | TEXTFILE]
   *   ROW FORMAT DELIMITED ... STORED AS TEXTFILE
   *   ROW FORMAT ... STORED AS INPUTFORMAT ... OUTPUTFORMAT ...
   */
  private def validateRowFormatFileFormat(
      rowFormatCtx: RowFormatContext,
      createFileFormatCtx: CreateFileFormatContext,
      parentCtx: ParserRuleContext): Unit = {
    if (rowFormatCtx == null || createFileFormatCtx == null) {
      return
    }
    (rowFormatCtx, createFileFormatCtx.fileFormat) match {
      case (_, ffTable: TableFileFormatContext) => // OK
      case (rfSerde: RowFormatSerdeContext, ffGeneric: GenericFileFormatContext) =>
        ffGeneric.identifier.getText.toLowerCase match {
          case ("sequencefile" | "textfile" | "rcfile") => // OK
          case fmt =>
            operationNotAllowed(
              s"ROW FORMAT SERDE is incompatible with format '$fmt', which also specifies a serde",
              parentCtx)
        }
      case (rfDelimited: RowFormatDelimitedContext, ffGeneric: GenericFileFormatContext) =>
        ffGeneric.identifier.getText.toLowerCase match {
          case "textfile" => // OK
          case fmt => operationNotAllowed(
            s"ROW FORMAT DELIMITED is only compatible with 'textfile', not '$fmt'", parentCtx)
        }
      case _ =>
        // should never happen
        def str(ctx: ParserRuleContext): String = {
          (0 until ctx.getChildCount).map { i => ctx.getChild(i).getText }.mkString(" ")
        }
        operationNotAllowed(
          s"Unexpected combination of ${str(rowFormatCtx)} and ${str(createFileFormatCtx)}",
          parentCtx)
    }
  }

  /**
   * Create or replace a view. This creates a [[CreateViewCommand]] command.
   *
   * For example:
   * {{{
   *   CREATE [OR REPLACE] [[GLOBAL] TEMPORARY] VIEW [IF NOT EXISTS] [db_name.]view_name
   *   [(column_name [COMMENT column_comment], ...) ]
   *   [COMMENT view_comment]
   *   [TBLPROPERTIES (property_name = property_value, ...)]
   *   AS SELECT ...;
   * }}}
   */
  override def visitCreateView(ctx: CreateViewContext): LogicalPlan = withOrigin(ctx) {
    if (ctx.identifierList != null) {
      operationNotAllowed("CREATE VIEW ... PARTITIONED ON", ctx)
    } else {
      val userSpecifiedColumns = Option(ctx.identifierCommentList).toSeq.flatMap { icl =>
        icl.identifierComment.asScala.map { ic =>
          ic.identifier.getText -> Option(ic.STRING).map(string)
        }
      }

      val viewType = if (ctx.TEMPORARY == null) {
        PersistedView
      } else if (ctx.GLOBAL != null) {
        GlobalTempView
      } else {
        LocalTempView
      }

      CreateViewCommand(
        name = visitTableIdentifier(ctx.tableIdentifier),
        userSpecifiedColumns = userSpecifiedColumns,
        comment = Option(ctx.STRING).map(string),
        properties = Option(ctx.tablePropertyList).map(visitPropertyKeyValues).getOrElse(Map.empty),
        originalText = Option(source(ctx.query)),
        child = plan(ctx.query),
        allowExisting = ctx.EXISTS != null,
        replace = ctx.REPLACE != null,
        viewType = viewType)
    }
  }

  /**
   * Alter the query of a view. This creates a [[AlterViewAsCommand]] command.
   *
   * For example:
   * {{{
   *   ALTER VIEW [db_name.]view_name AS SELECT ...;
   * }}}
   */
  override def visitAlterViewQuery(ctx: AlterViewQueryContext): LogicalPlan = withOrigin(ctx) {
    AlterViewAsCommand(
      name = visitTableIdentifier(ctx.tableIdentifier),
      originalText = source(ctx.query),
      query = plan(ctx.query))
  }

  /**
   * Create a [[ScriptInputOutputSchema]].
   */
  override protected def withScriptIOSchema(
      ctx: QuerySpecificationContext,
      inRowFormat: RowFormatContext,
      recordWriter: Token,
      outRowFormat: RowFormatContext,
      recordReader: Token,
      schemaLess: Boolean): ScriptInputOutputSchema = {
    if (recordWriter != null || recordReader != null) {
      // TODO: what does this message mean?
      throw new ParseException(
        "Unsupported operation: Used defined record reader/writer classes.", ctx)
    }

    // Decode and input/output format.
    type Format = (Seq[(String, String)], Option[String], Seq[(String, String)], Option[String])
    def format(
        fmt: RowFormatContext,
        configKey: String,
        defaultConfigValue: String): Format = fmt match {
      case c: RowFormatDelimitedContext =>
        // TODO we should use the visitRowFormatDelimited function here. However HiveScriptIOSchema
        // expects a seq of pairs in which the old parsers' token names are used as keys.
        // Transforming the result of visitRowFormatDelimited would be quite a bit messier than
        // retrieving the key value pairs ourselves.
        def entry(key: String, value: Token): Seq[(String, String)] = {
          Option(value).map(t => key -> t.getText).toSeq
        }
        val entries = entry("TOK_TABLEROWFORMATFIELD", c.fieldsTerminatedBy) ++
          entry("TOK_TABLEROWFORMATCOLLITEMS", c.collectionItemsTerminatedBy) ++
          entry("TOK_TABLEROWFORMATMAPKEYS", c.keysTerminatedBy) ++
          entry("TOK_TABLEROWFORMATLINES", c.linesSeparatedBy) ++
          entry("TOK_TABLEROWFORMATNULL", c.nullDefinedAs)

        (entries, None, Seq.empty, None)

      case c: RowFormatSerdeContext =>
        // Use a serde format.
        val CatalogStorageFormat(None, None, None, Some(name), _, props) = visitRowFormatSerde(c)

        // SPARK-10310: Special cases LazySimpleSerDe
        val recordHandler = if (name == "org.apache.hadoop.hive.serde2.lazy.LazySimpleSerDe") {
          Option(conf.getConfString(configKey, defaultConfigValue))
        } else {
          None
        }
        (Seq.empty, Option(name), props.toSeq, recordHandler)

      case null =>
        // Use default (serde) format.
        val name = conf.getConfString("hive.script.serde",
          "org.apache.hadoop.hive.serde2.lazy.LazySimpleSerDe")
        val props = Seq("field.delim" -> "\t")
        val recordHandler = Option(conf.getConfString(configKey, defaultConfigValue))
        (Nil, Option(name), props, recordHandler)
    }

    val (inFormat, inSerdeClass, inSerdeProps, reader) =
      format(
        inRowFormat, "hive.script.recordreader", "org.apache.hadoop.hive.ql.exec.TextRecordReader")

    val (outFormat, outSerdeClass, outSerdeProps, writer) =
      format(
        outRowFormat, "hive.script.recordwriter",
        "org.apache.hadoop.hive.ql.exec.TextRecordWriter")

    ScriptInputOutputSchema(
      inFormat, outFormat,
      inSerdeClass, outSerdeClass,
      inSerdeProps, outSerdeProps,
      reader, writer,
      schemaLess)
  }
}<|MERGE_RESOLUTION|>--- conflicted
+++ resolved
@@ -888,9 +888,6 @@
   }
 
   /**
-<<<<<<< HEAD
-   * Create location path.
-=======
    * Create a [[AlterTableChangeColumnCommand]] command.
    *
    * For example:
@@ -918,8 +915,7 @@
   }
 
   /**
-   * Create location string.
->>>>>>> 70d495dc
+   * Create location path.
    */
   override def visitLocationSpec(ctx: LocationSpecContext): Path = withOrigin(ctx) {
     new Path(string(ctx.STRING))
