--- conflicted
+++ resolved
@@ -774,21 +774,14 @@
 
     testFallbackStartsAt match {
       case None =>
-<<<<<<< HEAD
         val keyString = Utils.truncatedString(groupingExpressions, "[", ",", "]")
         val functionString = Utils.truncatedString(allAggregateExpressions, "[", ",", "]")
         val outputString = Utils.truncatedString(output, "[", ",", "]")
-        s"HashAggregate(key=$keyString, functions=$functionString, output=$outputString)"
-=======
-        val keyString = groupingExpressions.mkString("[", ",", "]")
-        val functionString = allAggregateExpressions.mkString("[", ",", "]")
-        val outputString = output.mkString("[", ",", "]")
         if (verbose) {
           s"HashAggregate(key=$keyString, functions=$functionString, output=$outputString)"
         } else {
           s"HashAggregate(key=$keyString, functions=$functionString)"
         }
->>>>>>> ca70ab27
       case Some(fallbackStartsAt) =>
         s"HashAggregateWithControlledFallback $groupingExpressions " +
           s"$allAggregateExpressions $resultExpressions fallbackStartsAt=$fallbackStartsAt"
