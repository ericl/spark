--- conflicted
+++ resolved
@@ -189,7 +189,6 @@
         l.catalogTable.isDefined && l.catalogTable.get.partitionColumnNames.nonEmpty &&
         l.catalogTable.get.tracksPartitionsInCatalog
 
-<<<<<<< HEAD
       var initialMatchingPartitions: Seq[TablePartitionSpec] = Nil
       var customPartitionLocations: Map[TablePartitionSpec, String] = Map.empty
 
@@ -201,20 +200,6 @@
         initialMatchingPartitions = matchingPartitions.map(_.spec)
         customPartitionLocations = getCustomPartitionLocations(
           t.sparkSession, l.catalogTable.get, outputPath, matchingPartitions)
-=======
-      val effectiveOutputPath = if (overwritingSinglePartition) {
-        val partition = t.sparkSession.sessionState.catalog.getPartition(
-          l.catalogTable.get.identifier, overwrite.specificPartition.get)
-        new Path(partition.location)
-      } else {
-        outputPath
-      }
-
-      val effectivePartitionSchema = if (overwritingSinglePartition) {
-        Nil
-      } else {
-        query.resolve(t.partitionSchema, t.sparkSession.sessionState.analyzer.resolver)
->>>>>>> e0deee1f
       }
 
       // Callback for updating metastore partition metadata after the insertion job completes.
@@ -273,7 +258,7 @@
     partitions.flatMap { p =>
       val defaultLocation = qualifiedBasePath.suffix(
         "/" + PartitioningUtils.getPathFragment(p.spec, table.partitionSchema)).toString
-      val catalogLocation = new Path(p.storage.locationUri.get).makeQualified(
+      val catalogLocation = new Path(p.location).makeQualified(
         fs.getUri, fs.getWorkingDirectory).toString
       if (catalogLocation != defaultLocation) {
         Some(p.spec -> catalogLocation)
