--- conflicted
+++ resolved
@@ -17,12 +17,9 @@
 
 package org.apache.spark.ml.feature
 
-<<<<<<< HEAD
-=======
 import scala.collection.mutable.ArrayBuffer
 import scala.util.parsing.combinator.RegexParsers
 
->>>>>>> f99131ae
 import org.apache.spark.annotation.Experimental
 import org.apache.spark.ml.{Estimator, Model, Transformer, Pipeline, PipelineModel, PipelineStage}
 import org.apache.spark.ml.param.{Param, ParamMap}
@@ -92,15 +89,9 @@
     val fittedFormula = parsedFormula.get.fit(dataset.schema)
     // StringType terms and terms representing interactions need to be encoded before assembly.
     // TODO(ekl) add support for feature interactions
-<<<<<<< HEAD
-    var encoderStages = Seq[PipelineStage]()
-    var tempColumns = Seq[String]()
-    val encodedTerms = fittedFormula.terms.map { term =>
-=======
     var encoderStages = ArrayBuffer[PipelineStage]()
     var tempColumns = ArrayBuffer[String]()
-    val encodedTerms = parsedFormula.get.terms.map { term =>
->>>>>>> f99131ae
+    val encodedTerms = fittedFormula.terms.map { term =>
       dataset.schema(term) match {
         case column if column.dataType == StringType =>
           val indexCol = term + "_idx_" + uid
